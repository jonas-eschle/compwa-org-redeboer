--- conflicted
+++ resolved
@@ -421,11 +421,7 @@
    "source": [
     ":::{note}\n",
     "\n",
-<<<<<<< HEAD
-    "In `PhaseSpaceFactor`, we used {class}`~ampform.dynamics.phasespace.PhaseSpaceFactorComplex` instead of {class}`~ampform.dynamics.phasespace.PhaseSpaceFactor`, meaning that we choose the _positive_ square root when values under the square root are negative. The only reason for doing this is, so that there is output in the figure under {ref}`report/009:Visualization`. The choice for which square root to choose has to do with analyticity (see {doc}`/report/004`) and choosing which Riemann sheet to connect to. This issue is ignored in this report.\n",
-=======
     "In `PhaseSpaceFactor`, we used {class}`~ampform.dynamics.phasespace.PhaseSpaceFactorComplex` instead of {class}`~ampform.dynamics.phasespace.PhaseSpaceFactor`, meaning that we choose the _positive_ square root when values under the square root are negative. The only reason for doing this is, so that there is output in the figure under {ref}`report/009:Visualization`. The choice for which square root to choose has to do with analyticity (see {need}`TR-004`) and choosing which Riemann sheet to connect to. This issue is ignored in this report.\n",
->>>>>>> 9e3367d1
     "\n",
     ":::"
    ]
