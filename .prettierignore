--- conflicted
+++ resolved
@@ -1,7 +1,3 @@
 *.ipynb
-<<<<<<< HEAD
 .cspell.json
-=======
-.cspell.json
-LICENSE
->>>>>>> 2901ce58
+LICENSE